--- conflicted
+++ resolved
@@ -14,13 +14,8 @@
 RUN npm ci --ignore-scripts && \
     npm cache clean --force
 
-<<<<<<< HEAD
-# Security: Run npm audit to check for vulnerabilities
-RUN npm audit --audit-level=moderate || true
-=======
 # Security: Run npm audit to check for vulnerabilities (fail on high-severity)
 RUN npm audit --audit-level=high
->>>>>>> 8d9f8c07
 
 # Copy source and build
 COPY tsconfig.json ./
